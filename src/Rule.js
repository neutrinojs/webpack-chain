const ChainedMap = require('./ChainedMap');
const ChainedSet = require('./ChainedSet');
const Orderable = require('./Orderable');
const Use = require('./Use');

const Rule = Orderable(
  class extends ChainedMap {
    constructor(parent, name) {
      super(parent);
      this.name = name;
      this.names = [];

      let rule = this;
      while (rule instanceof Rule) {
        this.names.unshift(rule.name);
        rule = rule.parent;
      }

      this.uses = new ChainedMap(this);
      this.include = new ChainedSet(this);
      this.exclude = new ChainedSet(this);
      this.oneOfs = new ChainedMap(this);
      this.extend([
        'enforce',
        'issuer',
        'parser',
        'resource',
        'resourceQuery',
        'sideEffects',
        'test',
        'type',
      ]);
    }

<<<<<<< HEAD
    this.include = new ChainedSet(this);
    this.exclude = new ChainedSet(this);

    this.createMethodWithMap('use', 'uses', name => new Use(this, name));
    this.createMethodWithMap('oneOf', 'oneOfs', name => new Rule(this, name));

    this.extend([
      'enforce',
      'issuer',
      'parser',
      'resource',
      'resourceQuery',
      'sideEffects',
      'test',
      'type',
    ]);
  }

  pre() {
    return this.enforce('pre');
  }

  post() {
    return this.enforce('post');
  }

  toConfig() {
    const config = this.clean(
      Object.assign(this.entries() || {}, {
        include: this.include.values(),
        exclude: this.exclude.values(),
        oneOf: this.oneOfs.values().map(oneOf => oneOf.toConfig()),
        use: this.uses.values().map(use => use.toConfig()),
      })
    );

    Object.defineProperties(config, {
      __ruleNames: { value: this.names },
    });

    return config;
  }
=======
    use(name) {
      return this.uses.getOrCompute(name, () => new Use(this, name));
    }
>>>>>>> 9b208f93

    oneOf(name) {
      return this.oneOfs.getOrCompute(name, () => new Rule(this, name));
    }

    pre() {
      return this.enforce('pre');
    }

    post() {
      return this.enforce('post');
    }

    toConfig() {
      const config = this.clean(
        Object.assign(this.entries() || {}, {
          include: this.include.values(),
          exclude: this.exclude.values(),
          oneOf: this.oneOfs.values().map(oneOf => oneOf.toConfig()),
          use: this.uses.values().map(use => use.toConfig()),
        })
      );

      Object.defineProperties(config, {
        __ruleNames: { value: this.names },
      });

      return config;
    }

    merge(obj, omit = []) {
      if (!omit.includes('include') && 'include' in obj) {
        this.include.merge(obj.include);
      }

      if (!omit.includes('exclude') && 'exclude' in obj) {
        this.exclude.merge(obj.exclude);
      }

      if (!omit.includes('use') && 'use' in obj) {
        Object.keys(obj.use).forEach(name =>
          this.use(name).merge(obj.use[name])
        );
      }

      if (!omit.includes('oneOf') && 'oneOf' in obj) {
        Object.keys(obj.oneOf).forEach(name =>
          this.oneOf(name).merge(obj.oneOf[name])
        );
      }

      if (!omit.includes('test') && 'test' in obj) {
        this.test(obj.test instanceof RegExp ? obj.test : new RegExp(obj.test));
      }

      return super.merge(obj, [
        ...omit,
        'include',
        'exclude',
        'use',
        'oneOf',
        'test',
      ]);
    }
  }
);

module.exports = Rule;<|MERGE_RESOLUTION|>--- conflicted
+++ resolved
@@ -16,10 +16,12 @@
         rule = rule.parent;
       }
 
-      this.uses = new ChainedMap(this);
       this.include = new ChainedSet(this);
       this.exclude = new ChainedSet(this);
-      this.oneOfs = new ChainedMap(this);
+
+      this.createMethodWithMap('use', 'uses', name => new Use(this, name));
+      this.createMethodWithMap('oneOf', 'oneOfs', name => new Rule(this, name));
+
       this.extend([
         'enforce',
         'issuer',
@@ -30,59 +32,6 @@
         'test',
         'type',
       ]);
-    }
-
-<<<<<<< HEAD
-    this.include = new ChainedSet(this);
-    this.exclude = new ChainedSet(this);
-
-    this.createMethodWithMap('use', 'uses', name => new Use(this, name));
-    this.createMethodWithMap('oneOf', 'oneOfs', name => new Rule(this, name));
-
-    this.extend([
-      'enforce',
-      'issuer',
-      'parser',
-      'resource',
-      'resourceQuery',
-      'sideEffects',
-      'test',
-      'type',
-    ]);
-  }
-
-  pre() {
-    return this.enforce('pre');
-  }
-
-  post() {
-    return this.enforce('post');
-  }
-
-  toConfig() {
-    const config = this.clean(
-      Object.assign(this.entries() || {}, {
-        include: this.include.values(),
-        exclude: this.exclude.values(),
-        oneOf: this.oneOfs.values().map(oneOf => oneOf.toConfig()),
-        use: this.uses.values().map(use => use.toConfig()),
-      })
-    );
-
-    Object.defineProperties(config, {
-      __ruleNames: { value: this.names },
-    });
-
-    return config;
-  }
-=======
-    use(name) {
-      return this.uses.getOrCompute(name, () => new Use(this, name));
-    }
->>>>>>> 9b208f93
-
-    oneOf(name) {
-      return this.oneOfs.getOrCompute(name, () => new Rule(this, name));
     }
 
     pre() {
