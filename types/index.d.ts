import {
  Configuration,
  Compiler,
  WebpackPluginInstance,
  RuleSetRule,
  ResolveOptions,
} from 'webpack';
import * as https from 'https';

export = Config;

declare namespace __Config {
  class Chained<Parent> {
    batch(handler: (chained: this) => void): this;
    end(): Parent;
  }
  class TypedChainedMap<Parent, OptionsType> extends Chained<Parent> {
    clear(): this;
    delete(key: string): this;
    has(key: string): boolean;
    get<T extends keyof OptionsType>(key: T): OptionsType[T];
    getOrCompute<T extends keyof OptionsType>(
      key: T,
      compute: () => OptionsType[T],
    ): OptionsType[T];
    set<T extends keyof OptionsType>(key: T, value: OptionsType[T]): this;
    merge(obj: Partial<OptionsType>): this;
    entries(): OptionsType;
    values<T extends keyof OptionsType>(): [OptionsType[T]][];
    when(
      condition: boolean,
      trueBrancher: (obj: this) => void,
      falseBrancher?: (obj: this) => void,
    ): this;
  }

  class ChainedMap<Parent> extends TypedChainedMap<Parent, any> {}
  class TypedChainedSet<Parent, Value> extends Chained<Parent> {
    add(value: Value): this;
    prepend(value: Value): this;
    clear(): this;
    delete(key: string): this;
    has(key: string): boolean;
    merge(arr: Value[]): this;
    values(): Value[];
    when(
      condition: boolean,
      trueBrancher: (obj: this) => void,
      falseBrancher?: (obj: this) => void,
    ): this;
  }

  class ChainedSet<Parent> extends TypedChainedSet<Parent, any> {}
}

type WebpackConfig = Required<Configuration>;
declare class Config extends __Config.ChainedMap<void> {
  entryPoints: Config.TypedChainedMap<
    Config,
    { [key: string]: Config.EntryPoint }
  >;
  output: Config.Output;
  module: Config.Module;
  node: Config.ChainedMap<this> & ((value: boolean) => this);
  optimization: Config.Optimization;
  performance: Config.Performance & ((value: boolean) => this);
  plugins: Config.Plugins<this, WebpackPluginInstance>;
  resolve: Config.Resolve;
  resolveLoader: Config.ResolveLoader;
  devServer: Config.DevServer;

  context(value: WebpackConfig['context']): this;
  mode(value: WebpackConfig['mode']): this;
  devtool(value: Config.DevTool): this;
  target(value: WebpackConfig['target']): this;
  watch(value: WebpackConfig['watch']): this;
  watchOptions(value: WebpackConfig['watchOptions']): this;
  externals(value: WebpackConfig['externals']): this;
  externalsType(value: WebpackConfig['externalsType']): this;
  externalsPresets(value: WebpackConfig['externalsPresets']): this;
  stats(value: WebpackConfig['stats']): this;
  experiments(value: WebpackConfig['experiments']): this;
  amd(value: WebpackConfig['amd']): this;
  bail(value: WebpackConfig['bail']): this;
  cache(value: WebpackConfig['cache']): this;
  dependencies(value: WebpackConfig['dependencies']): this;
  ignoreWarnings(value: WebpackConfig['ignoreWarnings']): this;
  loader(value: WebpackConfig['loader']): this;
  parallelism(value: WebpackConfig['parallelism']): this;
  profile(value: WebpackConfig['profile']): this;
  recordsPath(value: WebpackConfig['recordsPath']): this;
  recordsInputPath(value: WebpackConfig['recordsInputPath']): this;
  recordsOutputPath(value: WebpackConfig['recordsOutputPath']): this;
  name(value: WebpackConfig['name']): this;
  infrastructureLogging(value: WebpackConfig['infrastructureLogging']): this;
  snapshot(value: WebpackConfig['snapshot']): this;

  entry(name: string): Config.EntryPoint;
  plugin(name: string): Config.Plugin<this, WebpackPluginInstance>;

  toConfig(): Configuration;
}

declare namespace Config {
  class Chained<Parent> extends __Config.Chained<Parent> {}
  class TypedChainedMap<Parent, OptionsType> extends __Config.TypedChainedMap<
    Parent,
    OptionsType
  > {}
  class ChainedMap<Parent> extends __Config.TypedChainedMap<Parent, any> {}
  class TypedChainedSet<Parent, Value> extends __Config.TypedChainedSet<
    Parent,
    Value
  > {}
  class ChainedSet<Parent> extends __Config.TypedChainedSet<Parent, any> {}

  class Plugins<
    Parent,
<<<<<<< HEAD
    PluginType extends WebpackPluginInstance
  > extends TypedChainedMap<
    Parent,
    { [key: string]: Plugin<Parent, PluginType> }
  > {}
=======
    PluginType extends Tapable.Plugin = webpack.Plugin,
  > extends TypedChainedMap<Parent, Plugin<Parent, PluginType>> {}
>>>>>>> 86dec5b7

  class Plugin<Parent, PluginType extends WebpackPluginInstance | ResolvePlugin>
    extends ChainedMap<Parent>
    implements Orderable
  {
    init<P extends PluginType | PluginClass<PluginType>>(
      value: (
        plugin: P,
        args: P extends PluginClass<PluginType>
          ? ConstructorParameters<P>
          : any[],
      ) => PluginType,
    ): this;
    use<P extends string | PluginType | PluginClass<PluginType>>(
      plugin: P,
      args?: P extends PluginClass<PluginType>
        ? ConstructorParameters<P>
        : any[],
    ): this;
    tap<P extends PluginClass<PluginType>>(
      f: (args: ConstructorParameters<P>) => ConstructorParameters<P>,
    ): this;

    // Orderable
    before(name: string): this;
    after(name: string): this;
  }

  type WebpackEntry = NonNullable<Configuration['entry']>;

  type WepackEntryObject = Exclude<
    WebpackEntry,
    string | string[] | Function
  >[string];

  class EntryPoint extends TypedChainedSet<Config, WepackEntryObject> {}

  type WebpackModule = Required<NonNullable<Configuration['module']>>;

  class Module extends ChainedMap<Config> {
    rules: TypedChainedMap<this, { [key: string]: Rule }>;
    generator: ChainedMap<this>;
    parser: ChainedMap<this>;
    rule(name: string): Rule;
    noParse(value: WebpackModule['noParse']): this;
    unsafeCache(value: WebpackModule['unsafeCache']): this;
    wrappedContextCritical(
      value: WebpackModule['wrappedContextCritical'],
    ): this;
    exprContextRegExp(value: WebpackModule['exprContextRegExp']): this;
    wrappedContextRecursive(
      value: WebpackModule['wrappedContextRecursive'],
    ): this;
    strictExportPresence(value: WebpackModule['strictExportPresence']): this;
    wrappedContextRegExp(value: WebpackModule['wrappedContextRegExp']): this;
  }

  type WebpackOutput = Required<NonNullable<Configuration['output']>>;

  class Output extends ChainedMap<Config> {
    auxiliaryComment(value: WebpackOutput['auxiliaryComment']): this;
    charset(value: WebpackOutput['charset']): this;
    chunkFilename(value: WebpackOutput['chunkFilename']): this;
    chunkLoadTimeout(value: WebpackOutput['chunkLoadTimeout']): this;
    chunkLoadingGlobal(value: WebpackOutput['chunkLoadingGlobal']): this;
    chunkLoading(value: WebpackOutput['chunkLoading']): this;
    chunkFormat(value: WebpackOutput['chunkFormat']): this;
    enabledChunkLoadingTypes(
      value: WebpackOutput['enabledChunkLoadingTypes'],
    ): this;
    crossOriginLoading(value: WebpackOutput['crossOriginLoading']): this;
    devtoolFallbackModuleFilenameTemplate(
      value: WebpackOutput['devtoolFallbackModuleFilenameTemplate'],
    ): this;
    devtoolModuleFilenameTemplate(
      value: WebpackOutput['devtoolModuleFilenameTemplate'],
    ): this;
    devtoolNamespace(value: WebpackOutput['devtoolNamespace']): this;
    filename(value: WebpackOutput['filename']): this;
    assetModuleFilenamet(value: WebpackOutput['assetModuleFilename']): this;
    globalObject(value: WebpackOutput['globalObject']): this;
    uniqueName(value: WebpackOutput['uniqueName']): this;
    hashDigest(value: WebpackOutput['hashDigest']): this;
    hashDigestLength(value: WebpackOutput['hashDigestLength']): this;
    hashFunction(value: WebpackOutput['hashFunction']): this;
    hashSalt(value: WebpackOutput['hashSalt']): this;
    hotUpdateChunkFilename(
      value: WebpackOutput['hotUpdateChunkFilename'],
    ): this;
    hotUpdateGlobal(value: WebpackOutput['hotUpdateGlobal']): this;
    hotUpdateMainFilename(value: WebpackOutput['hotUpdateMainFilename']): this;
    library(value: WebpackOutput['library']): this;
    libraryExport(value: WebpackOutput['libraryExport']): this;
    libraryTarget(value: WebpackOutput['libraryTarget']): this;
    importFunctionName(value: WebpackOutput['importFunctionName']): this;
    path(value: WebpackOutput['path']): this;
    pathinfo(value: WebpackOutput['pathinfo']): this;
    publicPath(value: WebpackOutput['publicPath']): this;
    scriptType(value: WebpackOutput['scriptType']): this;
    sourceMapFilename(value: WebpackOutput['sourceMapFilename']): this;
    sourcePrefix(value: WebpackOutput['sourcePrefix']): this;
    strictModuleErrorHandling(
      value: WebpackOutput['strictModuleErrorHandling'],
    ): this;
    strictModuleExceptionHandling(
      value: WebpackOutput['strictModuleExceptionHandling'],
    ): this;
    umdNamedDefine(value: WebpackOutput['umdNamedDefine']): this;
    workerChunkLoading(value: WebpackOutput['workerChunkLoading']): this;
    enabledLibraryTypes(value: WebpackOutput['enabledLibraryTypes']): this;
    environment(value: WebpackOutput['environment']): this;
    compareBeforeEmit(value: WebpackOutput['compareBeforeEmit']): this;
    wasmLoading(value: WebpackOutput['wasmLoading']): this;
    enabledWasmLoadingTypes(
      value: WebpackOutput['enabledWasmLoadingTypes'],
    ): this;
    iife(value: WebpackOutput['iife']): this;
    module(value: WebpackOutput['module']): this;
    clean(value: WebpackOutput['clean']): this;
  }

  // await for @types/webpack-dev-server update do v4 to remove all any
  class DevServer extends ChainedMap<Config> {
    allowedHosts: TypedChainedSet<this, string>;
    after(value: (app: any, server: any, compiler: Compiler) => void): this;
    before(value: (app: any, server: any, compiler: Compiler) => void): this;
    bonjour(value: boolean): this;
    clientLogLevel(
      value:
        | 'silent'
        | 'trace'
        | 'debug'
        | 'info'
        | 'warn'
        | 'error'
        | 'none'
        | 'warning',
    ): this;
    compress(value: boolean): this;
    contentBase(value: boolean | string | string[]): this;
    contentBasePublicPath(value: string): this;
    disableHostCheck(value: boolean): this;
    filename(value: string): this;
    headers(value: { [header: string]: string }): this;
    historyApiFallback(value: boolean | any): this;
    host(value: string): this;
    hot(value: boolean): this;
    hotOnly(value: boolean): this;
    http2(value: boolean): this;
    https(value: boolean | https.ServerOptions): this;
    index(value: string): this;
    injectClient(value: boolean | ((compiler: Compiler) => boolean)): this;
    injectHot(value: boolean | ((compiler: Compiler) => boolean)): this;
    inline(value: boolean): this;
    lazy(value: boolean): this;
    liveReload(value: boolean): this;
    mimeTypes(value: Object): this;
    noInfo(value: boolean): this;
    onListening(value: (server: any) => void): this;
    open(value: boolean): this;
    openPage(value: string | string[]): this;
    overlay(value: boolean | { warnings?: boolean; errors?: boolean }): this;
    pfx(value: string): this;
    pfxPassphrase(value: string): this;
    port(value: number): this;
    progress(value: boolean): this;
    proxy(value: any): this;
    public(value: string): this;
    publicPath(publicPath: string): this;
    quiet(value: boolean): this;
    serveIndex(value: boolean): this;
    setup(value: (expressApp: any) => void): this;
    socket(value: string): this;
    sockHost(value: string): this;
    sockPath(value: string): this;
    sockPort(value: number): this;
    staticOptions(value: any): this;
    stats(value: Configuration['stats']): this;
    stdin(value: boolean): this;
    transportMode(
      value:
        | 'sockjs'
        | 'ws'
        | {
            server: 'ws';
            client: object;
          }
        | {
            client: 'sockjs';
            server: object;
          }
        | {
            client: object;
            server: object;
          },
    ): this;
    useLocalIp(value: boolean): this;
    watchContentBase(value: boolean): this;
    watchOptions(value: Configuration['watchOptions']): this;
    writeToDisk(value: boolean): this;
  }

  type WebpackPerformance = Exclude<
    Required<NonNullable<Configuration['performance']>>,
    false
  >;
  class Performance extends ChainedMap<Config> {
    hints(value: WebpackPerformance['hints']): this;
    maxEntrypointSize(value: WebpackPerformance['maxEntrypointSize']): this;
    maxAssetSize(value: WebpackPerformance['maxAssetSize']): this;
    assetFilter(value: WebpackPerformance['assetFilter']): this;
  }

  type WebpackResolve = Required<NonNullable<Configuration['resolve']>>;
  type ResolvePlugin = Exclude<
    NonNullable<ResolveOptions['plugins']>[number],
    '...'
  >;

  class Resolve<T = Config> extends ChainedMap<T> {
    alias: TypedChainedMap<this, { [key: string]: string | false | string[] }>;
    aliasFields: TypedChainedSet<this, WebpackResolve['aliasFields'][number]>;
    descriptionFiles: TypedChainedSet<
      this,
      WebpackResolve['descriptionFiles'][number]
    >;
    extensions: TypedChainedSet<this, WebpackResolve['extensions'][number]>;
    mainFields: TypedChainedSet<this, WebpackResolve['mainFields'][number]>;
    mainFiles: TypedChainedSet<this, WebpackResolve['mainFiles'][number]>;
    exportsFields: TypedChainedSet<
      this,
      WebpackResolve['exportsFields'][number]
    >;
    importsFields: TypedChainedSet<
      this,
      WebpackResolve['importsFields'][number]
    >;
    restrictions: TypedChainedSet<this, WebpackResolve['restrictions'][number]>;
    roots: TypedChainedSet<this, WebpackResolve['roots'][number]>;
    modules: TypedChainedSet<this, WebpackResolve['modules'][number]>;
    plugins: TypedChainedMap<
      this,
      { [key: string]: Plugin<Resolve, ResolvePlugin> }
    >;
    fallback: TypedChainedMap<
      this,
      { [key: string]: string | false | string[] }
    >;
    byDependency: TypedChainedMap<this, WebpackResolve['byDependency']>;

    cachePredicate(value: WebpackResolve['cachePredicate']): this;
    cacheWithContext(value: WebpackResolve['cacheWithContext']): this;
    enforceExtension(value: WebpackResolve['enforceExtension']): this;
    symlinks(value: WebpackResolve['symlinks']): this;
    unsafeCache(value: WebpackResolve['unsafeCache']): this;
    preferRelative(value: WebpackResolve['preferRelative']): this;
    preferAbsolute(value: WebpackResolve['preferAbsolute']): this;

    plugin(name: string): Plugin<this, ResolvePlugin>;
  }

  class RuleResolve<T = Config> extends Resolve<T> {
    fullySpecified(value: boolean): this;
  }

  class ResolveLoader extends Resolve {
    modules: ChainedSet<this>;
    moduleExtensions: ChainedSet<this>;
    packageMains: ChainedSet<this>;
  }

  type WebpackRuleSet = Required<RuleSetRule>;

  class Rule<T = Module> extends ChainedMap<T> implements Orderable {
    uses: TypedChainedMap<this, { [key: string]: Use }>;
    include: TypedChainedSet<this, WebpackRuleSet['include']>;
    exclude: TypedChainedSet<this, WebpackRuleSet['exclude']>;
    rules: TypedChainedMap<this, { [key: string]: Rule<Rule> }>;
    oneOfs: TypedChainedMap<this, { [key: string]: Rule<Rule> }>;
    resolve: RuleResolve<Rule<T>>;

    enforce(value: WebpackRuleSet['enforce']): this;
    issuer(value: WebpackRuleSet['issuer']): this;
    issuerLayer(value: WebpackRuleSet['issuerLayer']): this;
    layer(value: WebpackRuleSet['layer']): this;
    mimetype(value: WebpackRuleSet['mimetype']): this;
    parser(value: WebpackRuleSet['parser']): this;
    generator(value: WebpackRuleSet['generator']): this;
    resource(value: WebpackRuleSet['resource']): this;
    resourceQuery(value: WebpackRuleSet['resourceQuery']): this;
    sideEffects(value: WebpackRuleSet['sideEffects']): this;
    test(value: WebpackRuleSet['test']): this;
    type(value: WebpackRuleSet['type']): this;

    use(name: string): Use<this>;
    rule(name: string): Rule<Rule>;
    oneOf(name: string): Rule<Rule>;
    pre(): this;
    post(): this;
    before(name: string): this;
    after(name: string): this;
  }

  type WebpackOptimization = Required<
    NonNullable<Configuration['optimization']>
  >;
  type SplitChunksObject = Exclude<WebpackOptimization['splitChunks'], false>;
  class Optimization extends ChainedMap<Config> {
    minimizer(name: string): Config.Plugin<this, WebpackPluginInstance>;
    splitChunks: TypedChainedMap<this, SplitChunksObject> &
      ((value: SplitChunksObject | false) => this);

    minimize(value: WebpackOptimization['minimize']): this;
    runtimeChunk(value: WebpackOptimization['runtimeChunk']): this;
    emitOnErrors(value: WebpackOptimization['emitOnErrors']): this;
    moduleIds(value: WebpackOptimization['moduleIds']): this;
    chunkIds(value: WebpackOptimization['chunkIds']): this;
    nodeEnv(value: WebpackOptimization['nodeEnv']): this;
    mangleWasmImports(value: WebpackOptimization['mangleWasmImports']): this;
    removeAvailableModules(
      value: WebpackOptimization['removeAvailableModules'],
    ): this;
    removeEmptyChunks(value: WebpackOptimization['removeEmptyChunks']): this;
    mergeDuplicateChunks(
      value: WebpackOptimization['mergeDuplicateChunks'],
    ): this;
    flagIncludedChunks(value: WebpackOptimization['flagIncludedChunks']): this;
    providedExports(value: WebpackOptimization['providedExports']): this;
    usedExports(value: WebpackOptimization['usedExports']): this;
    concatenateModules(value: WebpackOptimization['concatenateModules']): this;
    sideEffects(value: WebpackOptimization['sideEffects']): this;
    portableRecords(value: WebpackOptimization['portableRecords']): this;
    mangleExports(value: WebpackOptimization['mangleExports']): this;
    innerGraph(value: WebpackOptimization['innerGraph']): this;
    realContentHash(value: WebpackOptimization['realContentHash']): this;
  }

  interface RuntimeChunk {
    name: string | RuntimeChunkFunction;
  }

  type RuntimeChunkFunction = (entryPoint: EntryPoint) => string;

  interface SplitChunksOptions {
    [name: string]: any;
  }

  interface LoaderOptions {
    [name: string]: any;
  }

  class Use<Parent = Rule> extends ChainedMap<Parent> implements Orderable {
    loader(value: string): this;
    options(value: LoaderOptions): this;

    tap(f: (options: LoaderOptions) => LoaderOptions): this;

    // Orderable
    before(name: string): this;
    after(name: string): this;
  }

  type DevTool =
    | 'eval'
    | 'inline-source-map'
    | 'cheap-eval-source-map'
    | 'cheap-source-map'
    | 'cheap-module-eval-source-map'
    | 'cheap-module-source-map'
    | 'eval-source-map'
    | 'source-map'
    | 'nosources-source-map'
    | 'hidden-source-map'
    | 'nosources-source-map'
    | '@eval'
    | '@inline-source-map'
    | '@cheap-eval-source-map'
    | '@cheap-source-map'
    | '@cheap-module-eval-source-map'
    | '@cheap-module-source-map'
    | '@eval-source-map'
    | '@source-map'
    | '@nosources-source-map'
    | '@hidden-source-map'
    | '@nosources-source-map'
    | '#eval'
    | '#inline-source-map'
    | '#cheap-eval-source-map'
    | '#cheap-source-map'
    | '#cheap-module-eval-source-map'
    | '#cheap-module-source-map'
    | '#eval-source-map'
    | '#source-map'
    | '#nosources-source-map'
    | '#hidden-source-map'
    | '#nosources-source-map'
    | '#@eval'
    | '#@inline-source-map'
    | '#@cheap-eval-source-map'
    | '#@cheap-source-map'
    | '#@cheap-module-eval-source-map'
    | '#@cheap-module-source-map'
    | '#@eval-source-map'
    | '#@source-map'
    | '#@nosources-source-map'
    | '#@hidden-source-map'
    | '#@nosources-source-map'
    | boolean;

  interface PluginClass<
    PluginType extends WebpackPluginInstance | ResolvePlugin
  > {
    new (...opts: any[]): PluginType;
  }

  interface Orderable {
    before(name: string): this;
    after(name: string): this;
  }
}<|MERGE_RESOLUTION|>--- conflicted
+++ resolved
@@ -116,16 +116,11 @@
 
   class Plugins<
     Parent,
-<<<<<<< HEAD
     PluginType extends WebpackPluginInstance
   > extends TypedChainedMap<
     Parent,
     { [key: string]: Plugin<Parent, PluginType> }
   > {}
-=======
-    PluginType extends Tapable.Plugin = webpack.Plugin,
-  > extends TypedChainedMap<Parent, Plugin<Parent, PluginType>> {}
->>>>>>> 86dec5b7
 
   class Plugin<Parent, PluginType extends WebpackPluginInstance | ResolvePlugin>
     extends ChainedMap<Parent>
